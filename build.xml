<project name="elephant-bird" default="release-jar" basedir=".">
    
  <!-- Global properties for this build -->
  <property name="jar.name" value="elephant-bird" />
<<<<<<< HEAD
  <property name="version" value="2.0-dev" />
=======
  <property name="version" value="1.1.1" />
>>>>>>> 811f95be

  <!-- Directories -->
  <property name="build.dir" location="build" />
  <property name="javadoc.dir" location="javadoc" />
  <property name="dist.dir"  location="dist" />
  
  <property name="src.dir" location="src" />
  <property name="src.java.dir" location="${src.dir}/java" />
  <property name="src.proto.dir" location="${src.dir}/proto" />
  <property name="src.thrift.dir" location="${src.dir}/thrift" />
  <property name="test.src.dir" location="${src.dir}/test" />  

  <property name="src.gen.java.dir" location="${build.dir}/gen-java" /> 
  <property name="classes.dir" location="${build.dir}/classes" />

  <property name="lib.dir" value="${basedir}/lib"/>


  <property name="test.lib.dir" value="${lib.dir}"/>
  <property name="test.build.dir" value="${build.dir}/test"/>  
  <property name="test.generated.dir" value="${test.build.dir}/src"/>
  <property name="test.build.data" value="${test.build.dir}/data"/>
  <property name="test.log.dir" value="${test.build.dir}/logs"/>
  <property name="test.build.classes" value="${test.build.dir}/classes"/>

  <property name="test.include" value="Test*"/>
  <property name="test.classpath.id" value="test.classpath"/>
  <property name="test.output" value="no"/>
  <property name="test.timeout" value="900000"/>

  <property name="test.junit.output.format" value="plain"/>
  <property name="test.junit.printsummary" value="yes" />
  <property name="test.junit.fork.mode" value="perBatch" />
  <property name="test.junit.haltonfailure" value="no" />
  <property name="test.junit.maxmemory" value="512m" />

	
  <path id="test.classpath">
      <pathelement location="${classes.dir}"/>
      <pathelement location="${test.build.classes}"/>
      <pathelement location="${basedir}/bin}"/>
      <fileset dir="${test.lib.dir}">
          <include name="**/*.jar"/>
      </fileset>
  </path>
  
  <target name="debug" description="sets properties for debugging (logging on, debug symbols, etc)">
	<echo message="Building in debug mode..."/>
	<property name="compile.mode" value="debug"/>
	<property name="java.debug" value="true"/>
  </target>

  <target name="release" description="sets properties for release builds.">
	<echo message="Building in release mode..."/>
	<property name="compile.mode" value="release"/>
	<property name="java.debug" value="false"/>
  </target>

  <target name="noproto" depends="init">
   <echo message="building without protobuf support" />
   <property name="noprotobuf" value="yes" />
   <compile-noprotobuf />
  </target>
  
  <target name="init">
    <tstamp/>
    <!-- Create the build directory structure used by compile -->
    <mkdir dir="${build.dir}" />
    <mkdir dir="${classes.dir}" />
    <mkdir dir="${test.build.dir}" />
  </target>

  <macrodef name="compile-noprotobuf">
   <sequential>
    <!-- Compile the java code from ${src.java} into ${build} -->
    <javac srcdir="${src.java.dir}" destdir="${classes.dir}" debug="${java.debug}" debuglevel="lines,vars,source" excludes="**/*Protobuf*, **/proto/">
      <classpath>
        <fileset dir="lib">
          <include name="**/*.jar"/>
        </fileset>
      </classpath>
    </javac>
   </sequential>
  </macrodef>
    
  <macrodef name="compile-java-protobuf">
   <sequential>
    <!-- Compile the java code from ${src.java} into ${build} -->
    <javac srcdir="${src.java.dir}" destdir="${classes.dir}" debug="${java.debug}" debuglevel="lines,vars,source" includes="**/*Protobuf*, **/proto/">
      <classpath>
        <fileset dir="lib">
          <include name="**/*.jar"/>
        </fileset>
      </classpath>
    </javac>
   </sequential>
  </macrodef>

  <target name="compile" depends="init, compile-protobuf" description="compile the source">
   <compile-noprotobuf />
  </target>
    
  <macrodef name="generate-protobuf">
      <sequential>
        <mkdir dir="${src.gen.java.dir}" />
        <property name="protoc.bin" value="protoc" />
        <apply executable="${protoc.bin}" failonerror="true" skipemptyfilesets="true" verbose="true">
          <env key="PATH" path="${env.PATH}:." />
          <arg value="--proto_path=${src.proto.dir}" />
          <arg value="--java_out=${src.gen.java.dir}" />
          <fileset dir="${src.proto.dir}" includes="**/*.proto" />
        </apply>
      </sequential>
    </macrodef>

  <macrodef name="generate-thrift">
      <sequential>   
        <mkdir dir="${src.gen.java.dir}" />
        <apply executable="thrift" failonerror="true" skipemptyfilesets="true" verbose="true">
          <env key="PATH" path="${env.PATH}:." />
          <arg value="--gen" />
          <arg value="java" />
          <arg value="-o" />
          <arg value="${src.gen.java.dir}/.." />
          <fileset dir="${src.thrift.dir}" includes="**/*.thrift" />
        </apply>
      </sequential>
    </macrodef>

  <macrodef name="compile-generated-protobuf">
    <sequential>
      <javac srcdir="${src.gen.java.dir}" destdir="${classes.dir}" deprecation="on">
        <classpath>
          <fileset dir="${lib.dir}">
            <include name="**/*.jar"/>
          </fileset>
        </classpath>
        <include name="**/*.java" />
      </javac>
    </sequential>
  </macrodef>

  <target name="compile-protobuf" depends="init" unless="noprotobuf">
    <generate-thrift />
    <generate-protobuf />
    <compile-generated-protobuf />
    <compile-java-protobuf />
  </target>
  

  <target name="jar" depends="compile" description="generate the distribution">
    <!-- Create the distribution directory -->
    <mkdir dir="${dist.dir}"/>
	<!-- Delete the old jar file -->
	<delete file="${dist.dir}/${jar.name}-${version}.jar"/>
    <jar jarfile="${dist.dir}/${jar.name}-${version}.jar">
      <fileset dir="${classes.dir}"/>
    </jar>
  </target>
  
  <target name="javadoc" depends="compile" description="generate documentation" >
    <delete dir="${javadoc.dir}" />
    <javadoc destdir="${javadoc.dir}">
      <fileset dir="${src.java.dir}" />
      <fileset dir="${src.gen.java.dir}" />
      <classpath>
        <fileset dir="${lib.dir}">
          <include name="**/*.jar"/>
        </fileset>
      </classpath>
    </javadoc>
  </target>

  <target name="debug-jar" description="Build debug and jar" depends="debug,jar"/>
  <target name="release-jar" description="Build release and jar" depends="release,jar"/>

  <target name="clean" description="clean up">
    <!-- Delete the ${build} and ${dist} directory trees -->
    <delete dir="${build.dir}"/>
    <delete dir="${classes.dir}" />
    <delete dir="${dist.dir}"/>
  </target>

  <target name="examples" depends="jar" description="Compile the examples">
    <ant dir="examples" />
  </target>

  <target name="compile-java-tests" depends="compile, compile-protobuf, examples" >
    <echo message="classes dir: ${classes.dir}" /> 
	<delete dir="${test.build.classes}"/>
    <mkdir dir="${test.build.classes}"/>
    <javac srcdir="${test.src.dir}" destdir="${test.build.classes}" deprecation="on" debug="${java.debug}" debuglevel="lines,vars,source">
      <classpath refid="${test.classpath.id}"/>
      <include name="**/*.java" />
    </javac>
  </target>
  
  <target name="test" depends="compile-java-tests" 
                      description="Run unit tests">

    <delete dir="${test.log.dir}"/>
    <mkdir dir="${test.log.dir}"/>
    <junit showoutput="${test.output}"
      printsummary="${test.junit.printsummary}"
      haltonfailure="${test.junit.haltonfailure}"
      fork="yes"
      forkmode="${test.junit.fork.mode}"
      maxmemory="${test.junit.maxmemory}"
      dir="${basedir}" timeout="${test.timeout}"
      errorProperty="tests.failed" failureProperty="tests.failed">
      <sysproperty key="test.build.data" value="${test.build.data}"/>
      <sysproperty key="test.cache.data" value="${test.cache.data}"/>
      <sysproperty key="test.debug.data" value="${test.debug.data}"/>
      <sysproperty key="test.log.dir" value="${test.log.dir}"/>
      <sysproperty key="test.source.dir" value="${test.src.dir}"/>
      <sysproperty key="test.build.extraconf" value="${test.build.extraconf}" />
      <sysproperty key="java.library.path"
       value="${lib.dir}/*.jar:${classes.dir}:${test.build.classes}:${basedir}/bin"/>
      <classpath refid="${test.classpath.id}"/>
      <formatter type="${test.junit.output.format}" />
      <batchtest todir="${test.log.dir}" unless="testcase">
        <fileset dir="${test.src.dir}"
         includes="**/${test.include}.java"
         excludes="**/${test.exclude}.java" />
      </batchtest>
      <batchtest todir="${test.log.dir}" if="testcase">
        <fileset dir="${test.src.dir}" includes="**/${testcase}.java"/>
      </batchtest>
    </junit>
    <fail if="tests.failed">Tests failed!</fail>
  </target>
</project><|MERGE_RESOLUTION|>--- conflicted
+++ resolved
@@ -2,11 +2,8 @@
     
   <!-- Global properties for this build -->
   <property name="jar.name" value="elephant-bird" />
-<<<<<<< HEAD
   <property name="version" value="2.0-dev" />
-=======
   <property name="version" value="1.1.1" />
->>>>>>> 811f95be
 
   <!-- Directories -->
   <property name="build.dir" location="build" />
