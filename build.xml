--- conflicted
+++ resolved
@@ -2,11 +2,8 @@
     
   <!-- Global properties for this build -->
   <property name="jar.name" value="elephant-bird" />
-<<<<<<< HEAD
   <property name="version" value="2.0-SNAPSHOT" />
-=======
   <property name="version" value="1.2.5" />
->>>>>>> da570d23
 
   <!-- Directories -->
   <property name="build.dir" location="build" />
