--- conflicted
+++ resolved
@@ -3,15 +3,7 @@
 import java.io.OutputStream;
 
 import com.google.protobuf.Message;
-<<<<<<< HEAD
-import com.twitter.data.proto.BlockStorage.SerializedBlock;
-import com.twitter.elephantbird.util.Protobufs;
-
-import org.slf4j.Logger;
-import org.slf4j.LoggerFactory;
-=======
 import com.twitter.elephantbird.util.TypeRef;
->>>>>>> cebd3d03
 
 /**
  * A class to write blocks of protobuf data of type M.  To use, just instantiate
@@ -40,11 +32,11 @@
  * See the ProtobufBlockReader for how to read data files like "person_data" above.
  */
 public class ProtobufBlockWriter<M extends Message> extends BinaryBlockWriter<M> {
-  
+
   public ProtobufBlockWriter(OutputStream out, Class<M> protoClass) {
     super(out, protoClass, new ProtobufConverter<M>(new TypeRef<M>(protoClass){}), DEFAULT_NUM_RECORDS_PER_BLOCK);
   }
-  
+
   public ProtobufBlockWriter(OutputStream out, Class<M> protoClass, int numRecordsPerBlock) {
     super(out, protoClass, new ProtobufConverter<M>(new TypeRef<M>(protoClass){}), numRecordsPerBlock);
   }
