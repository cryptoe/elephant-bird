--- conflicted
+++ resolved
@@ -32,21 +32,9 @@
   private static final TupleFactory tupleFactory_ = TupleFactory.getInstance();
   protected enum LzoJsonLoaderCounters { LinesRead, LinesJsonDecoded, LinesParseError, LinesParseErrorBadNumber }
 
-<<<<<<< HEAD
   public LzoJsonLoader() {
     LOG.debug("LzoJsonLoader creation");
   }
-
-  public void skipToNextSyncPoint(boolean atFirstRecord) throws IOException {
-    // Since we are not block aligned we throw away the first record of each split and count on a different
-    // instance to read it.  The only split this doesn't work for is the first.
-    if (!atFirstRecord) {
-      getNext();
-    }
-  }
-=======
-  public LzoJsonLoader() {}
->>>>>>> 513c57a0
 
   /**
    * Return every non-null line as a single-element tuple to Pig.
@@ -96,15 +84,12 @@
     }
   }
 
-<<<<<<< HEAD
-=======
   @Override
   public void setLocation(String location, Job job)
   throws IOException {
-	  FileInputFormat.setInputPaths(job, location);
+    FileInputFormat.setInputPaths(job, location);
   }
 
->>>>>>> 513c57a0
   @Override
   public InputFormat getInputFormat() {
       return new LzoJsonInputFormat();
